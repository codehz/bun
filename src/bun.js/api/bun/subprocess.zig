--- conflicted
+++ resolved
@@ -32,10 +32,6 @@
     poll_ref: ?*JSC.FilePoll = null,
 
     exit_promise: JSC.Strong = .{},
-<<<<<<< HEAD
-
-=======
->>>>>>> ae3fcb5b
     on_exit_callback: JSC.Strong = .{},
 
     exit_code: ?u8 = null,
@@ -319,30 +315,6 @@
             if (pidfd != std.math.maxInt(std.os.fd_t)) {
                 _ = std.os.close(pidfd);
             }
-        }
-    }
-
-    pub fn closePorts(this: *Subprocess, finalizing: bool) void {
-        this.closeProcess();
-
-        if (finalizing and !this.hasCalledGetter(.stdout) and !(this.stdout == .pipe and this.stdout.pipe == .buffer)) {
-            this.stdout.close();
-        } else if (this.stdout == .pipe) {
-            this.stdout.pipe.done();
-        }
-
-        if (finalizing and !this.hasCalledGetter(.stderr) and !(this.stderr == .pipe and this.stderr.pipe == .buffer)) {
-            this.stderr.close();
-        } else if (this.stderr == .pipe) {
-            this.stderr.pipe.done();
-        }
-
-        if (finalizing and !this.hasCalledGetter(.stdin) or (this.stdin == .buffered_input and this.stdin == .pipe_to_readable_stream)) {
-            this.stdin.close();
-        } else if (this.stdin == .pipe) {
-            this.stdin.pipe.signal.clear();
-            this.stdin.pipe.onHangup();
-            this.stdin = .ignore;
         }
     }
 
@@ -798,28 +770,14 @@
     };
 
     pub fn finalize(this: *Subprocess) callconv(.C) void {
-<<<<<<< HEAD
         std.debug.assert(!this.hasPendingActivity());
         this.finalizeSync();
         bun.default_allocator.destroy(this);
     }
 
-    pub fn finalizeSync(this: *Subprocess) void {
-        if (this.poll_ref) |poll| {
-            this.poll_ref = null;
-            poll.deinit();
-        }
-        this.closePorts(true);
-=======
-        this.unref();
-        this.closePorts();
-        this.stdout.close();
-        this.stderr.close();
-
         this.finalized = true;
         bun.default_allocator.destroy(this);
         log("Finalize", .{});
->>>>>>> ae3fcb5b
     }
 
     pub fn getExited(
@@ -1312,14 +1270,9 @@
         }
     }
 
-<<<<<<< HEAD
-    fn onExit(this: *Subprocess, globalThis: *JSC.JSGlobalObject) void {
-        this.closePorts(false);
-=======
     fn onExit(this: *Subprocess) void {
         defer this.updateHasPendingActivity();
         this.closePorts();
->>>>>>> ae3fcb5b
 
         this.has_waitpid_task = false;
 
