const mem = @import("std").mem;
const builtin = @import("std").builtin;
const std = @import("std");

const mimalloc = @import("./allocators/mimalloc.zig");
const Environment = @import("./env.zig");
const FeatureFlags = @import("./feature_flags.zig");
const Allocator = mem.Allocator;
const assert = std.debug.assert;
const bun = @import("./global.zig");

pub const GlobalArena = struct {
    arena: Arena,
    fallback_allocator: std.mem.Allocator,

    pub fn initWithCapacity(capacity: usize, fallback: std.mem.Allocator) error{OutOfMemory}!GlobalArena {
        const arena = try Arena.initWithCapacity(capacity);

        return GlobalArena{
            .arena = arena,
            .fallback_allocator = fallback,
        };
    }

    pub fn allocator(this: *GlobalArena) Allocator {
        return std.mem.Allocator.init(this, alloc, resize, free);
    }

    fn alloc(
        self: *GlobalArena,
        len: usize,
        ptr_align: u29,
        len_align: u29,
        return_address: usize,
    ) error{OutOfMemory}![]u8 {
        return self.arena.alloc(len, ptr_align, len_align, return_address) catch
            return self.fallback_allocator.rawAlloc(len, ptr_align, len_align, return_address);
    }

    fn resize(
        self: *GlobalArena,
        buf: []u8,
        buf_align: u29,
        new_len: usize,
        len_align: u29,
        return_address: usize,
    ) ?usize {
        if (self.arena.ownsPtr(buf.ptr)) {
            return self.arena.resize(buf, buf_align, new_len, len_align, return_address);
        } else {
            return self.fallback_allocator.rawResize(buf, buf_align, new_len, len_align, return_address);
        }
    }

    fn free(
        self: *GlobalArena,
        buf: []u8,
        buf_align: u29,
        return_address: usize,
    ) void {
        if (self.arena.ownsPtr(buf.ptr)) {
            return self.arena.free(buf, buf_align, return_address);
        } else {
            return self.fallback_allocator.rawFree(buf, buf_align, return_address);
        }
    }
};

pub const Arena = struct {
    heap: ?*mimalloc.Heap = null,
    arena_id: mimalloc.ArenaID = -1,

    pub fn initWithCapacity(capacity: usize) error{OutOfMemory}!Arena {
        var arena_id: mimalloc.ArenaID = -1;

        std.debug.assert(capacity >= 8 * 1024 * 1024); // mimalloc requires a minimum of 8MB
        // which makes this not very useful for us!

        if (!mimalloc.mi_manage_os_memory_ex(null, capacity, true, true, false, -1, true, &arena_id)) {
            if (!mimalloc.mi_manage_os_memory_ex(null, capacity, false, false, false, -1, true, &arena_id)) {
                return error.OutOfMemory;
            }
        }
        std.debug.assert(arena_id != -1);

        var heap = mimalloc.mi_heap_new_in_arena(arena_id) orelse return error.OutOfMemory;
        return Arena{
            .heap = heap,
            .arena_id = arena_id,
        };
    }

    /// Internally, mimalloc calls mi_heap_get_default()
    /// to get the default heap.
    /// It uses pthread_getspecific to do that.
    /// We can save those extra calls if we just do it once in here
    pub fn getThreadlocalDefault() Allocator {
        return Allocator{ .ptr = mimalloc.mi_heap_get_default(), .vtable = &c_allocator_vtable };
    }

    pub fn backingAllocator(this: Arena) Allocator {
        var arena = Arena{ .heap = this.heap.?.backing() };
        return arena.allocator();
    }

    pub fn allocator(this: Arena) Allocator {
        @setRuntimeSafety(false);
        return Allocator{ .ptr = this.heap.?, .vtable = &c_allocator_vtable };
    }

    pub fn deinit(this: *Arena) void {
        mimalloc.mi_heap_destroy(this.heap.?);

        this.heap = null;
    }

    pub fn dumpThreadStats(_: *Arena) void {
        const dump_fn = struct {
            pub fn dump(textZ: [*:0]const u8, _: ?*anyopaque) callconv(.C) void {
                const text = bun.span(textZ);
                bun.Output.errorWriter().writeAll(text) catch {};
            }
        }.dump;
        mimalloc.mi_thread_stats_print_out(dump_fn, null);
        bun.Output.flush();
    }

    pub fn dumpStats(_: *Arena) void {
        const dump_fn = struct {
            pub fn dump(textZ: [*:0]const u8, _: ?*anyopaque) callconv(.C) void {
                const text = bun.span(textZ);
                bun.Output.errorWriter().writeAll(text) catch {};
            }
        }.dump;
        mimalloc.mi_stats_print_out(dump_fn, null);
        bun.Output.flush();
    }

    pub fn reset(this: *Arena) void {
        this.deinit();
        this.* = init() catch unreachable;
    }

    pub fn init() !Arena {
        return Arena{ .heap = mimalloc.mi_heap_new() orelse return error.OutOfMemory };
    }

    pub fn gc(this: Arena, force: bool) void {
        mimalloc.mi_heap_collect(this.heap orelse return, force);
    }

    pub fn ownsPtr(this: Arena, ptr: *const anyopaque) bool {
        return mimalloc.mi_heap_check_owned(this.heap.?, ptr);
    }

    // Copied from rust
    const MI_MAX_ALIGN_SIZE = 16;
    inline fn mi_malloc_satisfies_alignment(alignment: usize, size: usize) bool {
        return (alignment == @sizeOf(*anyopaque) or
            (alignment == MI_MAX_ALIGN_SIZE and size > (MI_MAX_ALIGN_SIZE / 2)));
    }

    fn alignedAlloc(heap: *mimalloc.Heap, len: usize, alignment: usize) ?[*]u8 {
        if (comptime FeatureFlags.log_allocations) std.debug.print("Malloc: {d}\n", .{len});

        // this is the logic that posix_memalign does
        var ptr = mimalloc.mi_heap_malloc_aligned(heap, len, alignment);

        return @ptrCast([*]u8, ptr orelse null);
    }

    pub fn alloc(
        arena: *anyopaque,
        len: usize,
        alignment: u29,
        len_align: u29,
        return_address: usize,
    ) error{OutOfMemory}![]u8 {
        _ = return_address;
        assert(len > 0);
        assert(std.math.isPowerOfTwo(alignment));

        var ptr = alignedAlloc(@ptrCast(*mimalloc.Heap, arena), len, alignment) orelse return error.OutOfMemory;
        if (len_align == 0) {
            return ptr[0..len];
        }

        // std.mem.Allocator asserts this, we do it here so we can see the metadata
        if (comptime Environment.allow_assert) {
            const size = mem.alignBackwardAnyAlign(mimalloc.mi_usable_size(ptr), len_align);

            assert(size >= len);
            return ptr[0..size];
        } else {
            return ptr[0..mem.alignBackwardAnyAlign(mimalloc.mi_usable_size(ptr), len_align)];
        }
    }

    pub fn resize(
        _: *anyopaque,
        buf: []u8,
        buf_align: u29,
        new_len: usize,
        len_align: u29,
        return_address: usize,
    ) ?usize {
        _ = buf_align;
        _ = return_address;

        if (new_len <= buf.len) {
            return mem.alignAllocLen(buf.len, new_len, len_align);
        }

        const full_len = mimalloc.mi_usable_size(buf.ptr);
        if (new_len <= full_len) {
            return mem.alignAllocLen(full_len, new_len, len_align);
        }

        return null;
    }

    pub fn free(
        _: *anyopaque,
        buf: []u8,
        buf_align: u29,
        return_address: usize,
    ) void {
        _ = buf_align;
        _ = return_address;
        if (comptime Environment.allow_assert)
<<<<<<< HEAD
            assert(mimalloc.mi_is_in_heap_region(buf.ptr)); // memory must be allocated by mimalloc
=======
            assert(mimalloc.mi_is_in_heap_region(buf.ptr));

>>>>>>> ae3fcb5b
        mimalloc.mi_free(buf.ptr);
    }
};

const c_allocator_vtable = Allocator.VTable{
    .alloc = Arena.alloc,
    .resize = Arena.resize,
    .free = Arena.free,
};<|MERGE_RESOLUTION|>--- conflicted
+++ resolved
@@ -228,12 +228,8 @@
         _ = buf_align;
         _ = return_address;
         if (comptime Environment.allow_assert)
-<<<<<<< HEAD
-            assert(mimalloc.mi_is_in_heap_region(buf.ptr)); // memory must be allocated by mimalloc
-=======
             assert(mimalloc.mi_is_in_heap_region(buf.ptr));
 
->>>>>>> ae3fcb5b
         mimalloc.mi_free(buf.ptr);
     }
 };
